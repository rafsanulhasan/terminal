﻿<?xml version="1.0" encoding="utf-8"?>
<root>
  <!-- 
    Microsoft ResX Schema 
    
    Version 2.0
    
    The primary goals of this format is to allow a simple XML format 
    that is mostly human readable. The generation and parsing of the 
    various data types are done through the TypeConverter classes 
    associated with the data types.
    
    Example:
    
    ... ado.net/XML headers & schema ...
    <resheader name="resmimetype">text/microsoft-resx</resheader>
    <resheader name="version">2.0</resheader>
    <resheader name="reader">System.Resources.ResXResourceReader, System.Windows.Forms, ...</resheader>
    <resheader name="writer">System.Resources.ResXResourceWriter, System.Windows.Forms, ...</resheader>
    <data name="Name1"><value>this is my long string</value><comment>this is a comment</comment></data>
    <data name="Color1" type="System.Drawing.Color, System.Drawing">Blue</data>
    <data name="Bitmap1" mimetype="application/x-microsoft.net.object.binary.base64">
        <value>[base64 mime encoded serialized .NET Framework object]</value>
    </data>
    <data name="Icon1" type="System.Drawing.Icon, System.Drawing" mimetype="application/x-microsoft.net.object.bytearray.base64">
        <value>[base64 mime encoded string representing a byte array form of the .NET Framework object]</value>
        <comment>This is a comment</comment>
    </data>
                
    There are any number of "resheader" rows that contain simple 
    name/value pairs.
    
    Each data row contains a name, and value. The row also contains a 
    type or mimetype. Type corresponds to a .NET class that support 
    text/value conversion through the TypeConverter architecture. 
    Classes that don't support this are serialized and stored with the 
    mimetype set.
    
    The mimetype is used for serialized objects, and tells the 
    ResXResourceReader how to depersist the object. This is currently not 
    extensible. For a given mimetype the value must be set accordingly:
    
    Note - application/x-microsoft.net.object.binary.base64 is the format 
    that the ResXResourceWriter will generate, however the reader can 
    read any of the formats listed below.
    
    mimetype: application/x-microsoft.net.object.binary.base64
    value   : The object must be serialized with 
            : System.Runtime.Serialization.Formatters.Binary.BinaryFormatter
            : and then encoded with base64 encoding.
    
    mimetype: application/x-microsoft.net.object.soap.base64
    value   : The object must be serialized with 
            : System.Runtime.Serialization.Formatters.Soap.SoapFormatter
            : and then encoded with base64 encoding.

    mimetype: application/x-microsoft.net.object.bytearray.base64
    value   : The object must be serialized into a byte array 
            : using a System.ComponentModel.TypeConverter
            : and then encoded with base64 encoding.
    -->
  <xsd:schema id="root" xmlns="" xmlns:xsd="http://www.w3.org/2001/XMLSchema" xmlns:msdata="urn:schemas-microsoft-com:xml-msdata">
    <xsd:import namespace="http://www.w3.org/XML/1998/namespace" />
    <xsd:element name="root" msdata:IsDataSet="true">
      <xsd:complexType>
        <xsd:choice maxOccurs="unbounded">
          <xsd:element name="metadata">
            <xsd:complexType>
              <xsd:sequence>
                <xsd:element name="value" type="xsd:string" minOccurs="0" />
              </xsd:sequence>
              <xsd:attribute name="name" use="required" type="xsd:string" />
              <xsd:attribute name="type" type="xsd:string" />
              <xsd:attribute name="mimetype" type="xsd:string" />
              <xsd:attribute ref="xml:space" />
            </xsd:complexType>
          </xsd:element>
          <xsd:element name="assembly">
            <xsd:complexType>
              <xsd:attribute name="alias" type="xsd:string" />
              <xsd:attribute name="name" type="xsd:string" />
            </xsd:complexType>
          </xsd:element>
          <xsd:element name="data">
            <xsd:complexType>
              <xsd:sequence>
                <xsd:element name="value" type="xsd:string" minOccurs="0" msdata:Ordinal="1" />
                <xsd:element name="comment" type="xsd:string" minOccurs="0" msdata:Ordinal="2" />
              </xsd:sequence>
              <xsd:attribute name="name" type="xsd:string" use="required" msdata:Ordinal="1" />
              <xsd:attribute name="type" type="xsd:string" msdata:Ordinal="3" />
              <xsd:attribute name="mimetype" type="xsd:string" msdata:Ordinal="4" />
              <xsd:attribute ref="xml:space" />
            </xsd:complexType>
          </xsd:element>
          <xsd:element name="resheader">
            <xsd:complexType>
              <xsd:sequence>
                <xsd:element name="value" type="xsd:string" minOccurs="0" msdata:Ordinal="1" />
              </xsd:sequence>
              <xsd:attribute name="name" type="xsd:string" use="required" />
            </xsd:complexType>
          </xsd:element>
        </xsd:choice>
      </xsd:complexType>
    </xsd:element>
  </xsd:schema>
  <resheader name="resmimetype">
    <value>text/microsoft-resx</value>
  </resheader>
  <resheader name="version">
    <value>2.0</value>
  </resheader>
  <resheader name="reader">
    <value>System.Resources.ResXResourceReader, System.Windows.Forms, Version=4.0.0.0, Culture=neutral, PublicKeyToken=b77a5c561934e089</value>
  </resheader>
  <resheader name="writer">
    <value>System.Resources.ResXResourceWriter, System.Windows.Forms, Version=4.0.0.0, Culture=neutral, PublicKeyToken=b77a5c561934e089</value>
  </resheader>
  <data name="IniLoadError" xml:space="preserve">
    <value>Error loading ini file "{0}"</value>
  </data>
  <data name="IniParseError" xml:space="preserve">
    <value>Error loading ini file "{0}"
    for key "{1}"
    the value "{2}" is invalid</value>
  </data>
  <data name="InvalidColor" xml:space="preserve">
    <value>Invalid Color</value>
  </data>
  <data name="InvalidNumberOfColors" xml:space="preserve">
    <value>Invalid scheme - did not find 16 colors</value>
  </data>
  <data name="OutputUsage" xml:space="preserve">
    <value>Usage: colortool -o &lt;filename&gt;</value>
  </data>
  <data name="SchemeNotFound" xml:space="preserve">
    <value>Could not find or load "{0}"</value>
  </data>
  <data name="Usage" xml:space="preserve">
    <value>Usage:
    colortool.exe [options] &lt;schemename&gt;
ColorTool is a utility for helping to set the color palette of the Windows Console.
By default, applies the colors in the specified .itermcolors or .ini file to the current console window.
This does NOT save the properties automatically. For that, you'll need to open the properties sheet and hit "Ok".
Included should be a `schemes/` directory with a selection of schemes of both formats for examples.
Feel free to add your own preferred scheme to that directory.
Arguments:
    &lt;schemename&gt;: The name of a color scheme. ct will try to first load it as an .itermcolors color scheme.
                  If that fails, it will look for it as an .ini file color scheme.
Options:
    -?, --help     : Display this help message
    -c, --current  : Print the color table for the currently applied scheme
    -q, --quiet    : Don't print the color table after applying
    -d, --defaults : Apply the scheme to only the defaults in the registry
    -b, --both     : Apply the scheme to both the current console and the defaults.
    -v, --version  : Display the version number
<<<<<<< HEAD
    -o, --output &lt;filename&gt; : output the current color table to an file (in .ini format)
</value>
=======

Available importers:
  {0}</value>
>>>>>>> 9bd60536
  </data>
  <data name="WroteToDefaults" xml:space="preserve">
    <value>Wrote selected scheme to the defaults.</value>
  </data>
</root><|MERGE_RESOLUTION|>--- conflicted
+++ resolved
@@ -155,14 +155,10 @@
     -d, --defaults : Apply the scheme to only the defaults in the registry
     -b, --both     : Apply the scheme to both the current console and the defaults.
     -v, --version  : Display the version number
-<<<<<<< HEAD
     -o, --output &lt;filename&gt; : output the current color table to an file (in .ini format)
-</value>
-=======
 
 Available importers:
   {0}</value>
->>>>>>> 9bd60536
   </data>
   <data name="WroteToDefaults" xml:space="preserve">
     <value>Wrote selected scheme to the defaults.</value>
